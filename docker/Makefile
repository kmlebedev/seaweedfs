all: gen

.PHONY : gen

gen: dev

binary:
	export SWCOMMIT=$(shell git rev-parse --short HEAD)
	export SWLDFLAGS="-X github.com/seaweedfs/seaweedfs/weed/util.COMMIT=$(SWCOMMIT)"
	cd ../weed; CGO_ENABLED=0 GOOS=linux go build -tags "$(tags)" -ldflags "-extldflags -static $(SWLDFLAGS)"; mv weed ../docker/

build: binary
	docker build --no-cache -t chrislusf/seaweedfs:local -f Dockerfile.local .
	rm ./weed

go_build: # make go_build tags=elastic,ydb,gocdk,hdfs,5BytesOffset
	docker build --build-arg TAGS=$(tags) --no-cache -t chrislusf/seaweedfs:go_build -f Dockerfile.go_build .

go_build_large_disk:
	docker build --build-arg TAGS=large_disk --no-cache -t chrislusf/seaweedfs:large_disk -f Dockerfile.go_build .

build_rocksdb:
	docker build --no-cache -t chrislusf/seaweedfs:rocksdb -f Dockerfile.rocksdb_large .

s3tests_build:
	docker build --no-cache -t chrislusf/ceph-s3-tests:local -f Dockerfile.s3tests .

dev: build
	docker-compose -f compose/local-dev-compose.yml -p seaweedfs up

dev_tls: build certstrap
	ENV_FILE="tls.env" docker-compose -f compose/local-dev-compose.yml -p seaweedfs up

dev_mount: build
	docker-compose -f compose/local-mount-compose.yml -p seaweedfs up

run_image: build
	docker run --rm -ti --device /dev/fuse --cap-add SYS_ADMIN --entrypoint /bin/sh chrislusf/seaweedfs:local

profile_mount: build
	docker-compose -f compose/local-mount-profile-compose.yml -p seaweedfs up

k8s: build
	docker-compose -f compose/local-k8s-compose.yml -p seaweedfs up

dev_registry: build
	docker-compose -f compose/local-registry-compose.yml -p seaweedfs up

dev_replicate: build
	docker-compose -f compose/local-replicate-compose.yml -p seaweedfs up

dev_auditlog: build
	docker-compose -f compose/local-auditlog-compose.yml -p seaweedfs up

dev_nextcloud: build
	docker-compose -f compose/local-nextcloud-compose.yml -p seaweedfs up

cluster: build
	docker-compose -f compose/local-cluster-compose.yml -p seaweedfs up

2clusters: build
	docker-compose -f compose/local-clusters-compose.yml -p seaweedfs up

<<<<<<< HEAD
raft: build
	docker-compose -f compose/local-raft-state-compose.yml -p seaweedfs up
=======
2mount: build
	docker-compose -f compose/local-sync-mount-compose.yml -p seaweedfs up

hashicorp_raft: build
	docker-compose -f compose/local-hashicorp-raft-compose.yml -p seaweedfs up
>>>>>>> f7aeb065

s3tests: build s3tests_build
	docker-compose -f compose/local-s3tests-compose.yml -p seaweedfs up

filer_etcd: build
	docker stack deploy -c compose/swarm-etcd.yml fs

test_etcd: build
	docker-compose -f compose/test-etcd-filer.yml -p seaweedfs up

test_ydb: tags = ydb
test_ydb: build
	export
	docker-compose -f compose/test-ydb-filer.yml -p seaweedfs up

clean:
	rm ./weed

certstrap:
	go get github.com/square/certstrap
	certstrap --depot-path compose/tls init --passphrase "" --common-name "SeaweedFS CA" || true
	certstrap --depot-path compose/tls request-cert --passphrase "" --common-name volume01.dev || true
	certstrap --depot-path compose/tls request-cert --passphrase "" --common-name master01.dev || true
	certstrap --depot-path compose/tls request-cert --passphrase "" --common-name filer01.dev || true
	certstrap --depot-path compose/tls request-cert --passphrase "" --common-name client01.dev || true
	certstrap --depot-path compose/tls sign --CA "SeaweedFS CA" volume01.dev || true
	certstrap --depot-path compose/tls sign --CA "SeaweedFS CA" master01.dev || true
	certstrap --depot-path compose/tls sign --CA "SeaweedFS CA" filer01.dev || true
	certstrap --depot-path compose/tls sign --CA "SeaweedFS CA" client01.dev || true<|MERGE_RESOLUTION|>--- conflicted
+++ resolved
@@ -61,16 +61,11 @@
 2clusters: build
 	docker-compose -f compose/local-clusters-compose.yml -p seaweedfs up
 
-<<<<<<< HEAD
 raft: build
 	docker-compose -f compose/local-raft-state-compose.yml -p seaweedfs up
-=======
+
 2mount: build
 	docker-compose -f compose/local-sync-mount-compose.yml -p seaweedfs up
-
-hashicorp_raft: build
-	docker-compose -f compose/local-hashicorp-raft-compose.yml -p seaweedfs up
->>>>>>> f7aeb065
 
 s3tests: build s3tests_build
 	docker-compose -f compose/local-s3tests-compose.yml -p seaweedfs up
