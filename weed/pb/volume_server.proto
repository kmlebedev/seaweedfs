syntax = "proto3";

package volume_server_pb;
option go_package = "github.com/seaweedfs/seaweedfs/weed/pb/volume_server_pb";

import "remote.proto";

//////////////////////////////////////////////////

service VolumeServer {
    //Experts only: takes multiple fid parameters. This function does not propagate deletes to replicas.
    rpc BatchDelete (BatchDeleteRequest) returns (BatchDeleteResponse) {
    }

    rpc VacuumVolumeCheck (VacuumVolumeCheckRequest) returns (VacuumVolumeCheckResponse) {
    }
    rpc VacuumVolumeCompact (VacuumVolumeCompactRequest) returns (stream VacuumVolumeCompactResponse) {
    }
    rpc VacuumVolumeCommit (VacuumVolumeCommitRequest) returns (VacuumVolumeCommitResponse) {
    }
    rpc VacuumVolumeCleanup (VacuumVolumeCleanupRequest) returns (VacuumVolumeCleanupResponse) {
    }

    rpc DeleteCollection (DeleteCollectionRequest) returns (DeleteCollectionResponse) {
    }
    rpc AllocateVolume (AllocateVolumeRequest) returns (AllocateVolumeResponse) {
    }

    rpc VolumeSyncStatus (VolumeSyncStatusRequest) returns (VolumeSyncStatusResponse) {
    }
    rpc VolumeIncrementalCopy (VolumeIncrementalCopyRequest) returns (stream VolumeIncrementalCopyResponse) {
    }

    rpc VolumeMount (VolumeMountRequest) returns (VolumeMountResponse) {
    }
    rpc VolumeUnmount (VolumeUnmountRequest) returns (VolumeUnmountResponse) {
    }
    rpc VolumeDelete (VolumeDeleteRequest) returns (VolumeDeleteResponse) {
    }
    rpc VolumeMarkReadonly (VolumeMarkReadonlyRequest) returns (VolumeMarkReadonlyResponse) {
    }
    rpc VolumeMarkWritable (VolumeMarkWritableRequest) returns (VolumeMarkWritableResponse) {
    }
    rpc VolumeConfigure (VolumeConfigureRequest) returns (VolumeConfigureResponse) {
    }
    rpc VolumeStatus (VolumeStatusRequest) returns (VolumeStatusResponse) {
    }

    // copy the .idx .dat files, and mount this volume
    rpc VolumeCopy (VolumeCopyRequest) returns (stream VolumeCopyResponse) {
    }
    rpc ReadVolumeFileStatus (ReadVolumeFileStatusRequest) returns (ReadVolumeFileStatusResponse) {
    }
    rpc CopyFile (CopyFileRequest) returns (stream CopyFileResponse) {
    }

    rpc ReadNeedleBlob (ReadNeedleBlobRequest) returns (ReadNeedleBlobResponse) {
    }
    rpc ReadNeedleMeta (ReadNeedleMetaRequest) returns (ReadNeedleMetaResponse) {
    }
    rpc WriteNeedleBlob (WriteNeedleBlobRequest) returns (WriteNeedleBlobResponse) {
    }
    rpc ReadAllNeedles (ReadAllNeedlesRequest) returns (stream ReadAllNeedlesResponse) {
    }

    rpc VolumeTailSender (VolumeTailSenderRequest) returns (stream VolumeTailSenderResponse) {
    }
    rpc VolumeTailReceiver (VolumeTailReceiverRequest) returns (VolumeTailReceiverResponse) {
    }

    // erasure coding
    rpc VolumeEcShardsGenerate (VolumeEcShardsGenerateRequest) returns (VolumeEcShardsGenerateResponse) {
    }
    rpc VolumeEcShardsRebuild (VolumeEcShardsRebuildRequest) returns (VolumeEcShardsRebuildResponse) {
    }
    rpc VolumeEcShardsCopy (VolumeEcShardsCopyRequest) returns (VolumeEcShardsCopyResponse) {
    }
    rpc VolumeEcShardsDelete (VolumeEcShardsDeleteRequest) returns (VolumeEcShardsDeleteResponse) {
    }
    rpc VolumeEcShardsMount (VolumeEcShardsMountRequest) returns (VolumeEcShardsMountResponse) {
    }
    rpc VolumeEcShardsUnmount (VolumeEcShardsUnmountRequest) returns (VolumeEcShardsUnmountResponse) {
    }
    rpc VolumeEcShardRead (VolumeEcShardReadRequest) returns (stream VolumeEcShardReadResponse) {
    }
    rpc VolumeEcBlobDelete (VolumeEcBlobDeleteRequest) returns (VolumeEcBlobDeleteResponse) {
    }
    rpc VolumeEcShardsToVolume (VolumeEcShardsToVolumeRequest) returns (VolumeEcShardsToVolumeResponse) {
    }

    // tiered storage
    rpc VolumeTierMoveDatToRemote (VolumeTierMoveDatToRemoteRequest) returns (stream VolumeTierMoveDatToRemoteResponse) {
    }
    rpc VolumeTierMoveDatFromRemote (VolumeTierMoveDatFromRemoteRequest) returns (stream VolumeTierMoveDatFromRemoteResponse) {
    }

    rpc VolumeServerStatus (VolumeServerStatusRequest) returns (VolumeServerStatusResponse) {
    }
    rpc VolumeServerLeave (VolumeServerLeaveRequest) returns (VolumeServerLeaveResponse) {
    }

    // remote storage
    rpc FetchAndWriteNeedle (FetchAndWriteNeedleRequest) returns (FetchAndWriteNeedleResponse) {
    }

    // <experimental> query
    rpc Query (QueryRequest) returns (stream QueriedStripe) {
    }

    rpc VolumeNeedleStatus (VolumeNeedleStatusRequest) returns (VolumeNeedleStatusResponse) {
    }

    rpc Ping (PingRequest) returns (PingResponse) {
    }

}

//////////////////////////////////////////////////

message BatchDeleteRequest {
    repeated string file_ids = 1;
    bool skip_cookie_check = 2;
}

message BatchDeleteResponse {
    repeated DeleteResult results = 1;
}
message DeleteResult {
    string file_id = 1;
    int32 status = 2;
    string error = 3;
    uint32 size = 4;
    uint32 version = 5;
}

message Empty {
}

message VacuumVolumeCheckRequest {
    uint32 volume_id = 1;
}
message VacuumVolumeCheckResponse {
    double garbage_ratio = 1;
}

message VacuumVolumeCompactRequest {
    uint32 volume_id = 1;
    int64 preallocate = 2;
}
message VacuumVolumeCompactResponse {
    int64 processed_bytes = 1;
    float load_avg_1m = 2;
}

message VacuumVolumeCommitRequest {
    uint32 volume_id = 1;
}
message VacuumVolumeCommitResponse {
    bool is_read_only = 1;
}

message VacuumVolumeCleanupRequest {
    uint32 volume_id = 1;
}
message VacuumVolumeCleanupResponse {
}

message DeleteCollectionRequest {
    string collection = 1;
}
message DeleteCollectionResponse {
}

message AllocateVolumeRequest {
    uint32 volume_id = 1;
    string collection = 2;
    int64 preallocate = 3;
    string replication = 4;
    string ttl = 5;
    uint32 memory_map_max_size_mb = 6;
    string disk_type = 7;
}
message AllocateVolumeResponse {
}

message VolumeSyncStatusRequest {
    uint32 volume_id = 1;
}
message VolumeSyncStatusResponse {
    uint32 volume_id = 1;
    string collection = 2;
    string replication = 4;
    string ttl = 5;
    uint64 tail_offset = 6;
    uint32 compact_revision = 7;
    uint64 idx_file_size = 8;
}

message VolumeIncrementalCopyRequest {
    uint32 volume_id = 1;
    uint64 since_ns = 2;
}
message VolumeIncrementalCopyResponse {
    bytes file_content = 1;
}

message VolumeMountRequest {
    uint32 volume_id = 1;
}
message VolumeMountResponse {
}

message VolumeUnmountRequest {
    uint32 volume_id = 1;
}
message VolumeUnmountResponse {
}

message VolumeDeleteRequest {
    uint32 volume_id = 1;
}
message VolumeDeleteResponse {
}

message VolumeMarkReadonlyRequest {
    uint32 volume_id = 1;
}
message VolumeMarkReadonlyResponse {
}

message VolumeMarkWritableRequest {
    uint32 volume_id = 1;
}
message VolumeMarkWritableResponse {
}

message VolumeConfigureRequest {
    uint32 volume_id = 1;
    string replication = 2;
}
message VolumeConfigureResponse {
    string error = 1;
}

message VolumeStatusRequest {
    uint32 volume_id = 1;
}
message VolumeStatusResponse {
    bool is_read_only = 1;
}

message VolumeCopyRequest {
    uint32 volume_id = 1;
    string collection = 2;
    string replication = 3;
    string ttl = 4;
    string source_data_node = 5;
    string disk_type = 6;
    int64 io_byte_per_second = 7;
}
message VolumeCopyResponse {
    uint64 last_append_at_ns = 1;
    int64 processed_bytes = 2;
}

message CopyFileRequest {
    uint32 volume_id = 1;
    string ext = 2;
    uint32 compaction_revision = 3;
    uint64 stop_offset = 4;
    string collection = 5;
    bool is_ec_volume = 6;
    bool ignore_source_file_not_found = 7;
}
message CopyFileResponse {
    bytes file_content = 1;
    int64 modified_ts_ns = 2;
}

message ReadNeedleBlobRequest {
    uint32 volume_id = 1;
    int64 offset = 3; // actual offset
    int32 size = 4;
}
message ReadNeedleBlobResponse {
    bytes needle_blob = 1;
}

message ReadNeedleMetaRequest {
    uint32 volume_id = 1;
    uint64 needle_id = 2;
    int64 offset = 3; // actual offset
    int32 size = 4;
}

message ReadNeedleMetaResponse {
    uint32 cookie = 1;
    uint64 last_modified = 2;
    uint32 crc = 3;
    string ttl = 4;
<<<<<<< HEAD
    bool   is_deleted = 5;
=======
    uint64 append_at_ns = 5;
>>>>>>> 51d462f2
}

message WriteNeedleBlobRequest {
    uint32 volume_id = 1;
    uint64 needle_id = 2;
    int32 size = 3;
    bytes needle_blob = 4;
}
message WriteNeedleBlobResponse {
}

message ReadAllNeedlesRequest {
    repeated uint32 volume_ids = 1;
}
message ReadAllNeedlesResponse {
    uint32 volume_id = 1;
    uint64 needle_id = 2;
    uint32 cookie = 3;
    bytes needle_blob = 5;
}

message VolumeTailSenderRequest {
    uint32 volume_id = 1;
    uint64 since_ns = 2;
    uint32 idle_timeout_seconds = 3;
}
message VolumeTailSenderResponse {
    bytes needle_header = 1;
    bytes needle_body = 2;
    bool is_last_chunk = 3;
}

message VolumeTailReceiverRequest {
    uint32 volume_id = 1;
    uint64 since_ns = 2;
    uint32 idle_timeout_seconds = 3;
    string source_volume_server = 4;
}
message VolumeTailReceiverResponse {
}

message VolumeEcShardsGenerateRequest {
    uint32 volume_id = 1;
    string collection = 2;
}
message VolumeEcShardsGenerateResponse {
}

message VolumeEcShardsRebuildRequest {
    uint32 volume_id = 1;
    string collection = 2;
}
message VolumeEcShardsRebuildResponse {
    repeated uint32 rebuilt_shard_ids = 1;
}

message VolumeEcShardsCopyRequest {
    uint32 volume_id = 1;
    string collection = 2;
    repeated uint32 shard_ids = 3;
    bool copy_ecx_file = 4;
    string source_data_node = 5;
    bool copy_ecj_file = 6;
    bool copy_vif_file = 7;
}
message VolumeEcShardsCopyResponse {
}

message VolumeEcShardsDeleteRequest {
    uint32 volume_id = 1;
    string collection = 2;
    repeated uint32 shard_ids = 3;
}
message VolumeEcShardsDeleteResponse {
}

message VolumeEcShardsMountRequest {
    uint32 volume_id = 1;
    string collection = 2;
    repeated uint32 shard_ids = 3;
}
message VolumeEcShardsMountResponse {
}

message VolumeEcShardsUnmountRequest {
    uint32 volume_id = 1;
    repeated uint32 shard_ids = 3;
}
message VolumeEcShardsUnmountResponse {
}

message VolumeEcShardReadRequest {
    uint32 volume_id = 1;
    uint32 shard_id = 2;
    int64 offset = 3;
    int64 size = 4;
    uint64 file_key = 5;
}
message VolumeEcShardReadResponse {
    bytes data = 1;
    bool is_deleted = 2;
}

message VolumeEcBlobDeleteRequest {
    uint32 volume_id = 1;
    string collection = 2;
    uint64 file_key = 3;
    uint32 version = 4;
}
message VolumeEcBlobDeleteResponse {
}

message VolumeEcShardsToVolumeRequest {
    uint32 volume_id = 1;
    string collection = 2;
}
message VolumeEcShardsToVolumeResponse {
}

message ReadVolumeFileStatusRequest {
    uint32 volume_id = 1;
}
message ReadVolumeFileStatusResponse {
    uint32 volume_id = 1;
    uint64 idx_file_timestamp_seconds = 2;
    uint64 idx_file_size = 3;
    uint64 dat_file_timestamp_seconds = 4;
    uint64 dat_file_size = 5;
    uint64 file_count = 6;
    uint32 compaction_revision = 7;
    string collection = 8;
    string disk_type = 9;
    VolumeInfo volume_info = 10;
}

message DiskStatus {
    string dir = 1;
    uint64 all = 2;
    uint64 used = 3;
    uint64 free = 4;
    float percent_free = 5;
    float percent_used = 6;
    string disk_type = 7;
}

message MemStatus {
    int32 goroutines = 1;
    uint64 all = 2;
    uint64 used = 3;
    uint64 free = 4;
    uint64 self = 5;
    uint64 heap = 6;
    uint64 stack = 7;
}

// tired storage on volume servers
message RemoteFile {
    string backend_type = 1;
    string backend_id = 2;
    string key = 3;
    uint64 offset = 4;
    uint64 file_size = 5;
    uint64 modified_time = 6;
    string extension = 7;
}
message VolumeInfo {
    repeated RemoteFile files = 1;
    uint32 version = 2;
    string replication = 3;
    uint32 BytesOffset = 4;
}

// tiered storage
message VolumeTierMoveDatToRemoteRequest {
    uint32 volume_id = 1;
    string collection = 2;
    string destination_backend_name = 3;
    bool keep_local_dat_file = 4;
}
message VolumeTierMoveDatToRemoteResponse {
    int64 processed = 1;
    float processedPercentage = 2;
}

message VolumeTierMoveDatFromRemoteRequest {
    uint32 volume_id = 1;
    string collection = 2;
    bool keep_remote_dat_file = 3;
}
message VolumeTierMoveDatFromRemoteResponse {
    int64 processed = 1;
    float processedPercentage = 2;
}

message VolumeServerStatusRequest {

}
message VolumeServerStatusResponse {
    repeated DiskStatus disk_statuses = 1;
    MemStatus memory_status = 2;
    string version = 3;
    string data_center = 4;
    string rack = 5;
}

message VolumeServerLeaveRequest {
}
message VolumeServerLeaveResponse {
}

// remote storage
message FetchAndWriteNeedleRequest {
    uint32 volume_id = 1;
    uint64 needle_id = 2;
    uint32 cookie = 3;
    int64 offset = 4;
    int64 size = 5;
    message Replica {
        string url = 1;
        string public_url = 2;
        int32 grpc_port = 3;
    }
    repeated Replica replicas = 6;
    string auth = 7;
    // remote conf
    remote_pb.RemoteConf remote_conf = 15;
    remote_pb.RemoteStorageLocation remote_location = 16;
}
message FetchAndWriteNeedleResponse {
}

// select on volume servers
message QueryRequest {
    repeated string selections = 1;
    repeated string from_file_ids = 2;
    message Filter {
        string field = 1;
        string operand = 2;
        string value = 3;
    }
    Filter filter = 3;

    message InputSerialization {
        // NONE | GZIP | BZIP2
        string compression_type = 1;
        message CSVInput {
            string file_header_info = 1; // Valid values: NONE | USE | IGNORE
            string record_delimiter = 2; // Default: \n
            string field_delimiter = 3; // Default: ,
            string quote_character = 4; // Default: "
            string quote_escape_character = 5; // Default: "
            string comments = 6; // Default: #
            // If true, records might contain record delimiters within quote characters
            bool allow_quoted_record_delimiter = 7; // default False.
        }
        message JSONInput {
            string type = 1; // Valid values: DOCUMENT | LINES
        }
        message ParquetInput {
        }

        CSVInput csv_input = 2;
        JSONInput json_input = 3;
        ParquetInput parquet_input = 4;
    }
    InputSerialization input_serialization = 4;

    message OutputSerialization {
        message CSVOutput {
            string quote_fields = 1; // Valid values: ALWAYS | ASNEEDED
            string record_delimiter = 2; // Default: \n
            string field_delimiter = 3; // Default: ,
            string quote_character = 4; // Default: "
            string quote_escape_character = 5; // Default: "
        }
        message JSONOutput {
            string record_delimiter = 1;
        }

        CSVOutput csv_output = 2;
        JSONOutput json_output = 3;
    }

    OutputSerialization output_serialization = 5;
}
message QueriedStripe {
    bytes records = 1;
}

message VolumeNeedleStatusRequest {
    uint32 volume_id = 1;
    uint64 needle_id = 2;
}
message VolumeNeedleStatusResponse {
    uint64 needle_id = 1;
    uint32 cookie = 2;
    uint32 size = 3;
    uint64 last_modified = 4;
    uint32 crc = 5;
    string ttl = 6;
}

message PingRequest {
    string target = 1; // default to ping itself
    string target_type = 2;
}
message PingResponse {
    int64 start_time_ns = 1;
    int64 remote_time_ns = 2;
    int64 stop_time_ns = 3;
}<|MERGE_RESOLUTION|>--- conflicted
+++ resolved
@@ -298,11 +298,8 @@
     uint64 last_modified = 2;
     uint32 crc = 3;
     string ttl = 4;
-<<<<<<< HEAD
-    bool   is_deleted = 5;
-=======
     uint64 append_at_ns = 5;
->>>>>>> 51d462f2
+    bool   is_deleted = 6;
 }
 
 message WriteNeedleBlobRequest {
