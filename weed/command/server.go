--- conflicted
+++ resolved
@@ -133,11 +133,7 @@
 	serverOptions.v.idxFolder = cmdServer.Flag.String("volume.dir.idx", "", "directory to store .idx files")
 	serverOptions.v.inflightUploadDataTimeout = cmdServer.Flag.Duration("volume.inflightUploadDataTimeout", 60*time.Second, "inflight upload data wait timeout of volume servers")
 	serverOptions.v.hasSlowRead = cmdServer.Flag.Bool("volume.hasSlowRead", false, "<experimental> if true, this prevents slow reads from blocking other requests, but large file read P99 latency will increase.")
-<<<<<<< HEAD
-	serverOptions.v.readBufferSize = cmdServer.Flag.Int("volume.readBufferSize", 1024*1024, "<experimental> larger values can optimize query performance but will increase some memory usage,Use with hasSlowRead normally")
-=======
 	serverOptions.v.readBufferSizeMB = cmdServer.Flag.Int("volume.readBufferSizeMB", 4, "<experimental> larger values can optimize query performance but will increase some memory usage,Use with hasSlowRead normally")
->>>>>>> 190afcc3
 
 	s3Options.port = cmdServer.Flag.Int("s3.port", 8333, "s3 server http listen port")
 	s3Options.portGrpc = cmdServer.Flag.Int("s3.port.grpc", 0, "s3 server grpc listen port")
