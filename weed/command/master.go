package command

import (
	"golang.org/x/exp/slices"
	"net/http"
	"os"
	"strings"
	"time"

	stats_collect "github.com/chrislusf/seaweedfs/weed/stats"
	"github.com/gorilla/mux"
	"github.com/spf13/viper"
	"google.golang.org/grpc/reflection"

	"github.com/chrislusf/seaweedfs/weed/util/grace"

	"github.com/chrislusf/seaweedfs/weed/glog"
	"github.com/chrislusf/seaweedfs/weed/pb"
	"github.com/chrislusf/seaweedfs/weed/pb/master_pb"
	"github.com/chrislusf/seaweedfs/weed/security"
	weed_server "github.com/chrislusf/seaweedfs/weed/server"
	"github.com/chrislusf/seaweedfs/weed/storage/backend"
	"github.com/chrislusf/seaweedfs/weed/util"
)

var (
	m MasterOptions
)

type MasterOptions struct {
	port              *int
	portGrpc          *int
	ip                *string
	ipBind            *string
	metaFolder        *string
	peers             *string
	volumeSizeLimitMB *uint
	volumePreallocate *bool
	// pulseSeconds       *int
	defaultReplication *string
	garbageThreshold   *float64
	whiteList          *string
	disableHttp        *bool
	metricsAddress     *string
	metricsIntervalSec *int
	raftResumeState    *bool
	metricsHttpPort    *int
	heartbeatInterval  *time.Duration
	electionTimeout    *time.Duration
	raftBootstrap      *bool
}

func init() {
	cmdMaster.Run = runMaster // break init cycle
	m.port = cmdMaster.Flag.Int("port", 9333, "http listen port")
	m.portGrpc = cmdMaster.Flag.Int("port.grpc", 0, "grpc listen port")
	m.ip = cmdMaster.Flag.String("ip", util.DetectedHostAddress(), "master <ip>|<server> address, also used as identifier")
	m.ipBind = cmdMaster.Flag.String("ip.bind", "", "ip address to bind to. If empty, default to same as -ip option.")
	m.metaFolder = cmdMaster.Flag.String("mdir", os.TempDir(), "data directory to store meta data")
	m.peers = cmdMaster.Flag.String("peers", "", "all master nodes in comma separated ip:port list, example: 127.0.0.1:9093,127.0.0.1:9094,127.0.0.1:9095")
	m.volumeSizeLimitMB = cmdMaster.Flag.Uint("volumeSizeLimitMB", 30*1000, "Master stops directing writes to oversized volumes.")
	m.volumePreallocate = cmdMaster.Flag.Bool("volumePreallocate", false, "Preallocate disk space for volumes.")
	// m.pulseSeconds = cmdMaster.Flag.Int("pulseSeconds", 5, "number of seconds between heartbeats")
	m.defaultReplication = cmdMaster.Flag.String("defaultReplication", "", "Default replication type if not specified.")
	m.garbageThreshold = cmdMaster.Flag.Float64("garbageThreshold", 0.3, "threshold to vacuum and reclaim spaces")
	m.whiteList = cmdMaster.Flag.String("whiteList", "", "comma separated Ip addresses having write permission. No limit if empty.")
	m.disableHttp = cmdMaster.Flag.Bool("disableHttp", false, "disable http requests, only gRPC operations are allowed.")
	m.metricsAddress = cmdMaster.Flag.String("metrics.address", "", "Prometheus gateway address <host>:<port>")
	m.metricsIntervalSec = cmdMaster.Flag.Int("metrics.intervalSeconds", 15, "Prometheus push interval in seconds")
	m.metricsHttpPort = cmdMaster.Flag.Int("metricsPort", 0, "Prometheus metrics listen port")
	m.raftResumeState = cmdMaster.Flag.Bool("resumeState", false, "resume previous state on start master server")
	m.heartbeatInterval = cmdMaster.Flag.Duration("heartbeatInterval", 300*time.Millisecond, "heartbeat interval of master servers, and will be randomly multiplied by [1, 1.25)")
	m.electionTimeout = cmdMaster.Flag.Duration("electionTimeout", 10*time.Second, "election timeout of master servers")
	m.raftBootstrap = cmdMaster.Flag.Bool("raftBootstrap", false, "Whether to bootstrap the Raft cluster")
}

var cmdMaster = &Command{
	UsageLine: "master -port=9333",
	Short:     "start a master server",
	Long: `start a master server to provide volume=>location mapping service and sequence number of file ids

	The configuration file "security.toml" is read from ".", "$HOME/.seaweedfs/", "/usr/local/etc/seaweedfs/", or "/etc/seaweedfs/", in that order.

	The example security.toml configuration file can be generated by "weed scaffold -config=security"

  `,
}

var (
	masterCpuProfile = cmdMaster.Flag.String("cpuprofile", "", "cpu profile output file")
	masterMemProfile = cmdMaster.Flag.String("memprofile", "", "memory profile output file")
)

func runMaster(cmd *Command, args []string) bool {

	util.LoadConfiguration("security", false)
	util.LoadConfiguration("master", false)

	grace.SetupProfiling(*masterCpuProfile, *masterMemProfile)

	parent, _ := util.FullPath(*m.metaFolder).DirAndName()
	if util.FileExists(string(parent)) && !util.FileExists(*m.metaFolder) {
		os.MkdirAll(*m.metaFolder, 0755)
	}
	if err := util.TestFolderWritable(util.ResolvePath(*m.metaFolder)); err != nil {
		glog.Fatalf("Check Meta Folder (-mdir) Writable %s : %s", *m.metaFolder, err)
	}

	var masterWhiteList []string
	if *m.whiteList != "" {
		masterWhiteList = strings.Split(*m.whiteList, ",")
	}
	if *m.volumeSizeLimitMB > util.VolumeSizeLimitGB*1000 {
		glog.Fatalf("volumeSizeLimitMB should be smaller than 30000")
	}

	go stats_collect.StartMetricsServer(*m.metricsHttpPort)
	startMaster(m, masterWhiteList)

	return true
}

func startMaster(masterOption MasterOptions, masterWhiteList []string) {

	backend.LoadConfiguration(util.GetViper())

	if *masterOption.portGrpc == 0 {
		*masterOption.portGrpc = 10000 + *masterOption.port
	}
	if *masterOption.ipBind == "" {
		*masterOption.ipBind = *masterOption.ip
	}

	myMasterAddress, peers := checkPeers(*masterOption.ip, *masterOption.port, *masterOption.portGrpc, *masterOption.peers)

	masterPeers := make(map[string]pb.ServerAddress)
	for _, peer := range peers {
		masterPeers[string(peer)] = peer
	}

	r := mux.NewRouter()
	ms := weed_server.NewMasterServer(r, masterOption.toMasterOption(masterWhiteList), masterPeers)
	listeningAddress := util.JoinHostPort(*masterOption.ipBind, *masterOption.port)
	glog.V(0).Infof("Start Seaweed Master %s at %s", util.Version(), listeningAddress)
	masterListener, masterLocalListner, e := util.NewIpAndLocalListeners(*masterOption.ipBind, *masterOption.port, 0)
	if e != nil {
		glog.Fatalf("Master startup error: %v", e)
	}

	// start raftServer
	raftServerOption := &weed_server.RaftServerOption{
		GrpcDialOption:    security.LoadClientTLS(util.GetViper(), "grpc.master"),
		Peers:             masterPeers,
		ServerAddr:        myMasterAddress,
		DataDir:           util.ResolvePath(*masterOption.metaFolder),
		Topo:              ms.Topo,
		RaftResumeState:   *masterOption.raftResumeState,
		HeartbeatInterval: *masterOption.heartbeatInterval,
		ElectionTimeout:   *masterOption.electionTimeout,
		RaftBootstrap:     *m.raftBootstrap,
	}
	var raftServer *weed_server.RaftServer
	var err error

	if raftServer, err = weed_server.NewRaftServer(raftServerOption); err != nil {
		glog.Fatalf("NewRaftServer: %s", err)
	}

	ms.SetRaftServer(raftServer)
	r.HandleFunc("/cluster/status", raftServer.StatusHandler).Methods("GET")
	r.HandleFunc("/raft/stats", raftServer.StatsRaftHandler).Methods("GET")

	// starting grpc server
	grpcPort := *masterOption.portGrpc
	grpcL, grpcLocalL, err := util.NewIpAndLocalListeners(*masterOption.ipBind, grpcPort, 0)
	if err != nil {
		glog.Fatalf("master failed to listen on grpc port %d: %v", grpcPort, err)
	}
	grpcS := pb.NewGrpcServer(security.LoadServerTLS(util.GetViper(), "grpc.master"))
	master_pb.RegisterSeaweedServer(grpcS, ms)
	raftServer.TransportManager.Register(grpcS)

	reflection.Register(grpcS)
	glog.V(0).Infof("Start Seaweed Master %s grpc server at %s:%d", util.Version(), *masterOption.ipBind, grpcPort)
	if grpcLocalL != nil {
		go grpcS.Serve(grpcLocalL)
	}
	go grpcS.Serve(grpcL)

	go ms.MasterClient.KeepConnectedToMaster()

	// start http server
	var (
		clientCertFile,
		certFile,
		keyFile string
	)
	useTLS := false
	useMTLS := false

	if viper.GetString("https.master.key") != "" {
		useTLS = true
		certFile = viper.GetString("https.master.cert")
		keyFile = viper.GetString("https.master.key")
	}

	if viper.GetString("https.master.ca") != "" {
		useMTLS = true
		clientCertFile = viper.GetString("https.master.ca")
	}

	httpS := &http.Server{Handler: r}
	if masterLocalListner != nil {
		go httpS.Serve(masterLocalListner)
	}

	if useMTLS {
		httpS.TLSConfig = security.LoadClientTLSHTTP(clientCertFile)
	}

	if useTLS {
		go httpS.ServeTLS(masterListener, certFile, keyFile)
	} else {
		go httpS.Serve(masterListener)
	}

	select {}
}

func checkPeers(masterIp string, masterPort int, masterGrpcPort int, peers string) (masterAddress pb.ServerAddress, cleanedPeers []pb.ServerAddress) {
	glog.V(0).Infof("current: %s:%d peers:%s", masterIp, masterPort, peers)
	masterAddress = pb.NewServerAddress(masterIp, masterPort, masterGrpcPort)
	cleanedPeers = pb.ServerAddresses(peers).ToAddresses()

	hasSelf := false
	for _, peer := range cleanedPeers {
		if peer.ToHttpAddress() == masterAddress.ToHttpAddress() {
			hasSelf = true
			break
		}
	}

	if !hasSelf {
		cleanedPeers = append(cleanedPeers, masterAddress)
	}
	if len(cleanedPeers)%2 == 0 {
		glog.Fatalf("Only odd number of masters are supported: %+v", cleanedPeers)
	}
	return
}

<<<<<<< HEAD
=======
func isTheFirstOne(self pb.ServerAddress, peers []pb.ServerAddress) bool {
	slices.SortFunc(peers, func(a, b pb.ServerAddress) bool {
		return strings.Compare(string(a), string(b)) < 0
	})
	if len(peers) <= 0 {
		return true
	}
	return self == peers[0]
}

>>>>>>> 70e5a1b6
func (m *MasterOptions) toMasterOption(whiteList []string) *weed_server.MasterOption {
	masterAddress := pb.NewServerAddress(*m.ip, *m.port, *m.portGrpc)
	return &weed_server.MasterOption{
		Master:            masterAddress,
		MetaFolder:        *m.metaFolder,
		VolumeSizeLimitMB: uint32(*m.volumeSizeLimitMB),
		VolumePreallocate: *m.volumePreallocate,
		// PulseSeconds:            *m.pulseSeconds,
		DefaultReplicaPlacement: *m.defaultReplication,
		GarbageThreshold:        *m.garbageThreshold,
		WhiteList:               whiteList,
		DisableHttp:             *m.disableHttp,
		MetricsAddress:          *m.metricsAddress,
		MetricsIntervalSec:      *m.metricsIntervalSec,
	}
}<|MERGE_RESOLUTION|>--- conflicted
+++ resolved
@@ -249,19 +249,6 @@
 	return
 }
 
-<<<<<<< HEAD
-=======
-func isTheFirstOne(self pb.ServerAddress, peers []pb.ServerAddress) bool {
-	slices.SortFunc(peers, func(a, b pb.ServerAddress) bool {
-		return strings.Compare(string(a), string(b)) < 0
-	})
-	if len(peers) <= 0 {
-		return true
-	}
-	return self == peers[0]
-}
-
->>>>>>> 70e5a1b6
 func (m *MasterOptions) toMasterOption(whiteList []string) *weed_server.MasterOption {
 	masterAddress := pb.NewServerAddress(*m.ip, *m.port, *m.portGrpc)
 	return &weed_server.MasterOption{
