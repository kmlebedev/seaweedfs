--- conflicted
+++ resolved
@@ -4,8 +4,7 @@
 	"net/http"
 	"time"
 
-	hashicorpRaft "github.com/hashicorp/raft"
-	"github.com/seaweedfs/raft"
+	"github.com/hashicorp/raft"
 
 	ui "github.com/seaweedfs/seaweedfs/weed/server/master_ui"
 	"github.com/seaweedfs/seaweedfs/weed/stats"
@@ -16,57 +15,20 @@
 	infos := make(map[string]interface{})
 	infos["Up Time"] = time.Now().Sub(startTime).String()
 	infos["Max Volume Id"] = ms.Topo.GetMaxVolumeId()
-<<<<<<< HEAD
 	args := struct {
 		Version           string
 		Topology          interface{}
-		RaftServer        *hashicorpRaft.Raft
+		RaftServer        *raft.Raft
 		Stats             map[string]interface{}
 		Counters          *stats.ServerStats
 		VolumeSizeLimitMB uint32
 	}{
 		util.Version(),
-		ms.Topo.ToMap(),
+		ms.Topo.ToInfo(),
 		ms.Topo.RaftServer,
 		infos,
 		serverStats,
 		ms.option.VolumeSizeLimitMB,
-=======
-	if ms.Topo.RaftServer != nil {
-		args := struct {
-			Version           string
-			Topology          interface{}
-			RaftServer        raft.Server
-			Stats             map[string]interface{}
-			Counters          *stats.ServerStats
-			VolumeSizeLimitMB uint32
-		}{
-			util.Version(),
-			ms.Topo.ToInfo(),
-			ms.Topo.RaftServer,
-			infos,
-			serverStats,
-			ms.option.VolumeSizeLimitMB,
-		}
-		ui.StatusTpl.Execute(w, args)
-	} else if ms.Topo.HashicorpRaft != nil {
-		args := struct {
-			Version           string
-			Topology          interface{}
-			RaftServer        *hashicorpRaft.Raft
-			Stats             map[string]interface{}
-			Counters          *stats.ServerStats
-			VolumeSizeLimitMB uint32
-		}{
-			util.Version(),
-			ms.Topo.ToInfo(),
-			ms.Topo.HashicorpRaft,
-			infos,
-			serverStats,
-			ms.option.VolumeSizeLimitMB,
-		}
-		ui.StatusNewRaftTpl.Execute(w, args)
->>>>>>> f7aeb065
 	}
 	ui.StatusTpl.Execute(w, args)
 }