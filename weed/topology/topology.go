package topology

import (
	"encoding/json"
	"errors"
	"fmt"
	"math/rand"
	"sync"
	"time"

	"github.com/hashicorp/raft"

	"github.com/seaweedfs/seaweedfs/weed/pb"
	"github.com/seaweedfs/seaweedfs/weed/storage/types"

	"github.com/seaweedfs/seaweedfs/weed/glog"
	"github.com/seaweedfs/seaweedfs/weed/pb/master_pb"
	"github.com/seaweedfs/seaweedfs/weed/sequence"
	"github.com/seaweedfs/seaweedfs/weed/storage"
	"github.com/seaweedfs/seaweedfs/weed/storage/needle"
	"github.com/seaweedfs/seaweedfs/weed/storage/super_block"
	"github.com/seaweedfs/seaweedfs/weed/util"
)

type Topology struct {
	vacuumLockCounter int64
	NodeImpl

	collectionMap  *util.ConcurrentReadMap
	ecShardMap     map[needle.VolumeId]*EcShardLocations
	ecShardMapLock sync.RWMutex

	pulse int64

	volumeSizeLimit  uint64
	replicationAsMin bool

	Sequence sequence.Sequencer

	chanFullVolumes    chan storage.VolumeInfo
	chanCrowdedVolumes chan storage.VolumeInfo

	Configuration *Configuration

<<<<<<< HEAD
	RaftServer     *raft.Raft
	UuidAccessLock sync.RWMutex
	UuidMap        map[string][]string
=======
	RaftServer           raft.Server
	RaftServerAccessLock sync.RWMutex
	HashicorpRaft        *hashicorpRaft.Raft
	UuidAccessLock       sync.RWMutex
	UuidMap              map[string][]string
>>>>>>> 7394f7fe
}

func NewTopology(id string, seq sequence.Sequencer, volumeSizeLimit uint64, pulse int, replicationAsMin bool) *Topology {
	t := &Topology{}
	t.id = NodeId(id)
	t.nodeType = "Topology"
	t.NodeImpl.value = t
	t.diskUsages = newDiskUsages()
	t.children = make(map[NodeId]Node)
	t.collectionMap = util.NewConcurrentReadMap()
	t.ecShardMap = make(map[needle.VolumeId]*EcShardLocations)
	t.pulse = int64(pulse)
	t.volumeSizeLimit = volumeSizeLimit
	t.replicationAsMin = replicationAsMin

	t.Sequence = seq

	t.chanFullVolumes = make(chan storage.VolumeInfo)
	t.chanCrowdedVolumes = make(chan storage.VolumeInfo)

	t.Configuration = &Configuration{}

	return t
}

func (t *Topology) IsLeader() bool {
<<<<<<< HEAD
	if t.RaftServer != nil && t.RaftServer.State() == raft.Leader {
		return true
=======
	t.RaftServerAccessLock.RLock()
	defer t.RaftServerAccessLock.RUnlock()

	if t.RaftServer != nil {
		if t.RaftServer.State() == raft.Leader {
			return true
		}
		if leader, err := t.Leader(); err == nil {
			if pb.ServerAddress(t.RaftServer.Name()) == leader {
				return true
			}
		}
	} else if t.HashicorpRaft != nil {
		if t.HashicorpRaft.State() == hashicorpRaft.Leader {
			return true
		}
>>>>>>> 7394f7fe
	}
	return false
}

<<<<<<< HEAD
func (t *Topology) Leader() (pb.ServerAddress, error) {
	if t.RaftServer != nil {
		return "", errors.New("Raft Server not ready yet!")
	}
	leader := t.RaftServer.Leader()
	if leader == "" {
		return "", errors.New("Raft Server Leader is empty")
	}
	return pb.ServerAddress(leader), nil
}

func (t *Topology) LeaderRetry(maxCount int, timeout int) (pb.ServerAddress, error) {
	timeoutSecond := time.Duration(timeout) * time.Second
	var l pb.ServerAddress
	var err error
	for count := 0; count < maxCount; count++ {
		if l, err = t.Leader(); err != nil {
			break
		}
		time.Sleep(time.Duration(count)*time.Second + timeoutSecond)
=======
func (t *Topology) Leader() (l pb.ServerAddress, err error) {
	for count := 0; count < 3; count++ {
		l, err = t.MaybeLeader()
		if err != nil {
			return
		}
		if l != "" {
			break
		}

		time.Sleep(time.Duration(5+count) * time.Second)
	}

	return
}

func (t *Topology) MaybeLeader() (l pb.ServerAddress, err error) {
	t.RaftServerAccessLock.RLock()
	defer t.RaftServerAccessLock.RUnlock()

	if t.RaftServer != nil {
		l = pb.ServerAddress(t.RaftServer.Leader())
	} else if t.HashicorpRaft != nil {
		l = pb.ServerAddress(t.HashicorpRaft.Leader())
	} else {
		err = errors.New("Raft Server not ready yet!")
>>>>>>> 7394f7fe
	}

	return
}

func (t *Topology) Lookup(collection string, vid needle.VolumeId) (dataNodes []*DataNode) {
	// maybe an issue if lots of collections?
	if collection == "" {
		for _, c := range t.collectionMap.Items() {
			if list := c.(*Collection).Lookup(vid); list != nil {
				return list
			}
		}
	} else {
		if c, ok := t.collectionMap.Find(collection); ok {
			return c.(*Collection).Lookup(vid)
		}
	}

	if locations, found := t.LookupEcShards(vid); found {
		for _, loc := range locations.Locations {
			dataNodes = append(dataNodes, loc...)
		}
		return dataNodes
	}

	return nil
}

func (t *Topology) NextVolumeId() (needle.VolumeId, error) {
	vid := t.GetMaxVolumeId()
	next := vid.Next()

	t.RaftServerAccessLock.RLock()
	defer t.RaftServerAccessLock.RUnlock()

	if t.RaftServer != nil {
		b, err := json.Marshal(NewMaxVolumeIdCommand(next))
		if err != nil {
			return 0, fmt.Errorf("failed marshal NewMaxVolumeIdCommand: %+v", err)
		}
		if future := t.RaftServer.Apply(b, time.Second); future.Error() != nil {
			return 0, future.Error()
		}
	}
	return next, nil
}

// deprecated
func (t *Topology) HasWritableVolume(option *VolumeGrowOption) bool {
	vl := t.GetVolumeLayout(option.Collection, option.ReplicaPlacement, option.Ttl, option.DiskType)
	active, _ := vl.GetActiveVolumeCount(option)
	return active > 0
}

func (t *Topology) PickForWrite(count uint64, option *VolumeGrowOption) (string, uint64, *VolumeLocationList, error) {
	vid, count, datanodes, err := t.GetVolumeLayout(option.Collection, option.ReplicaPlacement, option.Ttl, option.DiskType).PickForWrite(count, option)
	if err != nil {
		return "", 0, nil, fmt.Errorf("failed to find writable volumes for collection:%s replication:%s ttl:%s error: %v", option.Collection, option.ReplicaPlacement.String(), option.Ttl.String(), err)
	}
	if datanodes.Length() == 0 {
		return "", 0, nil, fmt.Errorf("no writable volumes available for collection:%s replication:%s ttl:%s", option.Collection, option.ReplicaPlacement.String(), option.Ttl.String())
	}
	fileId := t.Sequence.NextFileId(count)
	return needle.NewFileId(*vid, fileId, rand.Uint32()).String(), count, datanodes, nil
}

func (t *Topology) GetVolumeLayout(collectionName string, rp *super_block.ReplicaPlacement, ttl *needle.TTL, diskType types.DiskType) *VolumeLayout {
	return t.collectionMap.Get(collectionName, func() interface{} {
		return NewCollection(collectionName, t.volumeSizeLimit, t.replicationAsMin)
	}).(*Collection).GetOrCreateVolumeLayout(rp, ttl, diskType)
}

func (t *Topology) ListCollections(includeNormalVolumes, includeEcVolumes bool) (ret []string) {

	mapOfCollections := make(map[string]bool)
	for _, c := range t.collectionMap.Items() {
		mapOfCollections[c.(*Collection).Name] = true
	}

	if includeEcVolumes {
		t.ecShardMapLock.RLock()
		for _, ecVolumeLocation := range t.ecShardMap {
			mapOfCollections[ecVolumeLocation.Collection] = true
		}
		t.ecShardMapLock.RUnlock()
	}

	for k := range mapOfCollections {
		ret = append(ret, k)
	}
	return ret
}

func (t *Topology) FindCollection(collectionName string) (*Collection, bool) {
	c, hasCollection := t.collectionMap.Find(collectionName)
	if !hasCollection {
		return nil, false
	}
	return c.(*Collection), hasCollection
}

func (t *Topology) DeleteCollection(collectionName string) {
	t.collectionMap.Delete(collectionName)
}

func (t *Topology) DeleteLayout(collectionName string, rp *super_block.ReplicaPlacement, ttl *needle.TTL, diskType types.DiskType) {
	collection, found := t.FindCollection(collectionName)
	if !found {
		return
	}
	collection.DeleteVolumeLayout(rp, ttl, diskType)
	if len(collection.storageType2VolumeLayout.Items()) == 0 {
		t.DeleteCollection(collectionName)
	}
}

func (t *Topology) RegisterVolumeLayout(v storage.VolumeInfo, dn *DataNode) {
	diskType := types.ToDiskType(v.DiskType)
	vl := t.GetVolumeLayout(v.Collection, v.ReplicaPlacement, v.Ttl, diskType)
	vl.RegisterVolume(&v, dn)
	vl.EnsureCorrectWritables(&v)
}
func (t *Topology) UnRegisterVolumeLayout(v storage.VolumeInfo, dn *DataNode) {
	glog.Infof("removing volume info: %+v from %v", v, dn.id)
	diskType := types.ToDiskType(v.DiskType)
	volumeLayout := t.GetVolumeLayout(v.Collection, v.ReplicaPlacement, v.Ttl, diskType)
	volumeLayout.UnRegisterVolume(&v, dn)
	if volumeLayout.isEmpty() {
		t.DeleteLayout(v.Collection, v.ReplicaPlacement, v.Ttl, diskType)
	}
}

func (t *Topology) GetOrCreateDataCenter(dcName string) *DataCenter {
	for _, c := range t.Children() {
		dc := c.(*DataCenter)
		if string(dc.Id()) == dcName {
			return dc
		}
	}
	dc := NewDataCenter(dcName)
	t.LinkChildNode(dc)
	return dc
}

func (t *Topology) SyncDataNodeRegistration(volumes []*master_pb.VolumeInformationMessage, dn *DataNode) (newVolumes, deletedVolumes []storage.VolumeInfo) {
	// convert into in memory struct storage.VolumeInfo
	var volumeInfos []storage.VolumeInfo
	for _, v := range volumes {
		if vi, err := storage.NewVolumeInfo(v); err == nil {
			volumeInfos = append(volumeInfos, vi)
		} else {
			glog.V(0).Infof("Fail to convert joined volume information: %v", err)
		}
	}
	// find out the delta volumes
	var changedVolumes []storage.VolumeInfo
	newVolumes, deletedVolumes, changedVolumes = dn.UpdateVolumes(volumeInfos)
	for _, v := range newVolumes {
		t.RegisterVolumeLayout(v, dn)
	}
	for _, v := range deletedVolumes {
		t.UnRegisterVolumeLayout(v, dn)
	}
	for _, v := range changedVolumes {
		diskType := types.ToDiskType(v.DiskType)
		vl := t.GetVolumeLayout(v.Collection, v.ReplicaPlacement, v.Ttl, diskType)
		vl.EnsureCorrectWritables(&v)
	}
	return
}

func (t *Topology) IncrementalSyncDataNodeRegistration(newVolumes, deletedVolumes []*master_pb.VolumeShortInformationMessage, dn *DataNode) {
	var newVis, oldVis []storage.VolumeInfo
	for _, v := range newVolumes {
		vi, err := storage.NewVolumeInfoFromShort(v)
		if err != nil {
			glog.V(0).Infof("NewVolumeInfoFromShort %v: %v", v, err)
			continue
		}
		newVis = append(newVis, vi)
	}
	for _, v := range deletedVolumes {
		vi, err := storage.NewVolumeInfoFromShort(v)
		if err != nil {
			glog.V(0).Infof("NewVolumeInfoFromShort %v: %v", v, err)
			continue
		}
		oldVis = append(oldVis, vi)
	}
	dn.DeltaUpdateVolumes(newVis, oldVis)

	for _, vi := range newVis {
		t.RegisterVolumeLayout(vi, dn)
	}
	for _, vi := range oldVis {
		t.UnRegisterVolumeLayout(vi, dn)
	}

	return
}

func (t *Topology) DataNodeRegistration(dcName, rackName string, dn *DataNode) {
	if dn.Parent() != nil {
		return
	}
	// registration to topo
	dc := t.GetOrCreateDataCenter(dcName)
	rack := dc.GetOrCreateRack(rackName)
	rack.LinkChildNode(dn)
	glog.Infof("[%s] reLink To topo  ", dn.Id())
}<|MERGE_RESOLUTION|>--- conflicted
+++ resolved
@@ -42,17 +42,10 @@
 
 	Configuration *Configuration
 
-<<<<<<< HEAD
-	RaftServer     *raft.Raft
-	UuidAccessLock sync.RWMutex
-	UuidMap        map[string][]string
-=======
-	RaftServer           raft.Server
+	RaftServer     		 *raft.Raft
 	RaftServerAccessLock sync.RWMutex
-	HashicorpRaft        *hashicorpRaft.Raft
 	UuidAccessLock       sync.RWMutex
 	UuidMap              map[string][]string
->>>>>>> 7394f7fe
 }
 
 func NewTopology(id string, seq sequence.Sequencer, volumeSizeLimit uint64, pulse int, replicationAsMin bool) *Topology {
@@ -79,53 +72,14 @@
 }
 
 func (t *Topology) IsLeader() bool {
-<<<<<<< HEAD
+	t.RaftServerAccessLock.RLock()
+	defer t.RaftServerAccessLock.RUnlock()
 	if t.RaftServer != nil && t.RaftServer.State() == raft.Leader {
 		return true
-=======
-	t.RaftServerAccessLock.RLock()
-	defer t.RaftServerAccessLock.RUnlock()
-
-	if t.RaftServer != nil {
-		if t.RaftServer.State() == raft.Leader {
-			return true
-		}
-		if leader, err := t.Leader(); err == nil {
-			if pb.ServerAddress(t.RaftServer.Name()) == leader {
-				return true
-			}
-		}
-	} else if t.HashicorpRaft != nil {
-		if t.HashicorpRaft.State() == hashicorpRaft.Leader {
-			return true
-		}
->>>>>>> 7394f7fe
 	}
 	return false
 }
 
-<<<<<<< HEAD
-func (t *Topology) Leader() (pb.ServerAddress, error) {
-	if t.RaftServer != nil {
-		return "", errors.New("Raft Server not ready yet!")
-	}
-	leader := t.RaftServer.Leader()
-	if leader == "" {
-		return "", errors.New("Raft Server Leader is empty")
-	}
-	return pb.ServerAddress(leader), nil
-}
-
-func (t *Topology) LeaderRetry(maxCount int, timeout int) (pb.ServerAddress, error) {
-	timeoutSecond := time.Duration(timeout) * time.Second
-	var l pb.ServerAddress
-	var err error
-	for count := 0; count < maxCount; count++ {
-		if l, err = t.Leader(); err != nil {
-			break
-		}
-		time.Sleep(time.Duration(count)*time.Second + timeoutSecond)
-=======
 func (t *Topology) Leader() (l pb.ServerAddress, err error) {
 	for count := 0; count < 3; count++ {
 		l, err = t.MaybeLeader()
@@ -148,14 +102,10 @@
 
 	if t.RaftServer != nil {
 		l = pb.ServerAddress(t.RaftServer.Leader())
-	} else if t.HashicorpRaft != nil {
-		l = pb.ServerAddress(t.HashicorpRaft.Leader())
 	} else {
 		err = errors.New("Raft Server not ready yet!")
->>>>>>> 7394f7fe
-	}
-
-	return
+	}
+	return l, nil
 }
 
 func (t *Topology) Lookup(collection string, vid needle.VolumeId) (dataNodes []*DataNode) {
