package s3api

import (
	"github.com/seaweedfs/seaweedfs/weed/glog"
	"github.com/seaweedfs/seaweedfs/weed/pb/filer_pb"
	"github.com/aws/aws-sdk-go/service/s3"
	"github.com/seaweedfs/seaweedfs/weed/s3api/s3_constants"
	"github.com/seaweedfs/seaweedfs/weed/s3api/s3account"
	"github.com/seaweedfs/seaweedfs/weed/s3api/s3acl"
	"github.com/seaweedfs/seaweedfs/weed/s3api/s3err"
	"github.com/seaweedfs/seaweedfs/weed/util"
	"net/http"
)

func getAccountId(r *http.Request) string {
	id := r.Header.Get(s3_constants.AmzAccountId)
	if len(id) == 0 {
		return s3account.AccountAnonymous.Id
	} else {
		return id
	}
}

func (s3a *S3ApiServer) checkAccessByOwnership(r *http.Request, bucket string) s3err.ErrorCode {
	metadata, errCode := s3a.bucketRegistry.GetBucketMetadata(bucket)
	if errCode != s3err.ErrNone {
		return errCode
	}
	accountId := getAccountId(r)
	if accountId == s3account.AccountAdmin.Id || accountId == *metadata.Owner.ID {
		return s3err.ErrNone
	}
	return s3err.ErrAccessDenied
}

<<<<<<< HEAD
//Check access for PutBucketAclHandler
func (s3a *S3ApiServer) checkAccessForPutBucketAcl(accountId, bucket string) (*BucketMetaData, s3err.ErrorCode) {
	bucketMetadata, errCode := s3a.bucketRegistry.GetBucketMetadata(bucket)
	if errCode != s3err.ErrNone {
		return nil, errCode
	}

	if bucketMetadata.ObjectOwnership == s3_constants.OwnershipBucketOwnerEnforced {
		return nil, s3err.AccessControlListNotSupported
	}

	if accountId == s3account.AccountAdmin.Id || accountId == *bucketMetadata.Owner.ID {
		return bucketMetadata, s3err.ErrNone
	}

	if len(bucketMetadata.Acl) > 0 {
		reqGrants := s3acl.DetermineReqGrants(accountId, s3_constants.PermissionWriteAcp)
		for _, bucketGrant := range bucketMetadata.Acl {
			for _, reqGrant := range reqGrants {
				if s3acl.GrantEquals(bucketGrant, reqGrant) {
					return bucketMetadata, s3err.ErrNone
				}
			}
		}
	}
	glog.V(3).Infof("acl denied! request account id: %s", accountId)
	return nil, s3err.ErrAccessDenied
}

func updateBucketEntry(s3a *S3ApiServer, entry *filer_pb.Entry) error {
	return s3a.updateEntry(s3a.option.BucketsPath, entry)
}

// Check Bucket/BucketAcl Read related access
// includes:
// - HeadBucketHandler
// - GetBucketAclHandler
// - ListObjectsV1Handler
// - ListObjectsV2Handler
func (s3a *S3ApiServer) checkAccessForReadBucket(r *http.Request, bucket, aclAction string) (*BucketMetaData, s3err.ErrorCode) {
	bucketMetadata, errCode := s3a.bucketRegistry.GetBucketMetadata(bucket)
	if errCode != s3err.ErrNone {
		return nil, errCode
	}

	if bucketMetadata.ObjectOwnership == s3_constants.OwnershipBucketOwnerEnforced {
		return bucketMetadata, s3err.ErrNone
	}

	accountId := s3acl.GetAccountId(r)
	if accountId == s3account.AccountAdmin.Id || accountId == *bucketMetadata.Owner.ID {
		return bucketMetadata, s3err.ErrNone
	}

	if len(bucketMetadata.Acl) > 0 {
		reqGrants := s3acl.DetermineReqGrants(accountId, aclAction)
		for _, bucketGrant := range bucketMetadata.Acl {
			for _, reqGrant := range reqGrants {
				if s3acl.GrantEquals(bucketGrant, reqGrant) {
					return bucketMetadata, s3err.ErrNone
				}
			}
		}
	}

	glog.V(3).Infof("acl denied! request account id: %s", accountId)
	return nil, s3err.ErrAccessDenied
}

//Check ObjectAcl-Read related access
// includes:
// - GetObjectAclHandler
func (s3a *S3ApiServer) checkAccessForReadObjectAcl(r *http.Request, bucket, object string) (acp *s3.AccessControlPolicy, errCode s3err.ErrorCode) {
	bucketMetadata, errCode := s3a.bucketRegistry.GetBucketMetadata(bucket)
	if errCode != s3err.ErrNone {
		return nil, errCode
	}

	getAcpFunc := func() (*s3.AccessControlPolicy, s3err.ErrorCode) {
		entry, err := getObjectEntry(s3a, bucket, object)
		if err != nil {
			if err == filer_pb.ErrNotFound {
				return nil, s3err.ErrNoSuchKey
			} else {
				return nil, s3err.ErrInternalError
			}
		}

		if entry.IsDirectory {
			return nil, s3err.ErrExistingObjectIsDirectory
		}

		acpOwnerId := s3acl.GetAcpOwner(entry.Extended, *bucketMetadata.Owner.ID)
		acpOwnerName := s3a.accountManager.IdNameMapping[acpOwnerId]
		acpGrants := s3acl.GetAcpGrants(entry.Extended)
		acp = &s3.AccessControlPolicy{
			Owner: &s3.Owner{
				ID:          &acpOwnerId,
				DisplayName: &acpOwnerName,
			},
			Grants: acpGrants,
		}
		return acp, s3err.ErrNone
	}

	if bucketMetadata.ObjectOwnership == s3_constants.OwnershipBucketOwnerEnforced {
		return getAcpFunc()
	} else {
		accountId := s3acl.GetAccountId(r)

		acp, errCode := getAcpFunc()
		if errCode != s3err.ErrNone {
			return nil, errCode
		}

		if accountId == *acp.Owner.ID {
			return acp, s3err.ErrNone
		}

		//find in Grants
		if acp.Grants != nil {
			reqGrants := s3acl.DetermineReqGrants(accountId, s3_constants.PermissionReadAcp)
			for _, requiredGrant := range reqGrants {
				for _, grant := range acp.Grants {
					if s3acl.GrantEquals(requiredGrant, grant) {
						return acp, s3err.ErrNone
					}
				}
			}
		}

		glog.V(3).Infof("acl denied! request account id: %s", accountId)
		return nil, s3err.ErrAccessDenied
	}
}

func getObjectEntry(s3a *S3ApiServer, bucket, object string) (*filer_pb.Entry, error) {
	return s3a.getEntry(util.Join(s3a.option.BucketsPath, bucket), object)
=======
// Check Object-Read related access
// includes:
// - GetObjectHandler
//
// offload object access validation to Filer layer
// - s3acl.CheckObjectAccessForReadObject
func (s3a *S3ApiServer) checkBucketAccessForReadObject(r *http.Request, bucket string) s3err.ErrorCode {
	bucketMetadata, errCode := s3a.bucketRegistry.GetBucketMetadata(bucket)
	if errCode != s3err.ErrNone {
		return errCode
	}

	if bucketMetadata.ObjectOwnership != s3_constants.OwnershipBucketOwnerEnforced {
		//offload object acl validation to filer layer
		r.Header.Set(s3_constants.XSeaweedFSHeaderAmzBucketOwnerId, *bucketMetadata.Owner.ID)
	}

	return s3err.ErrNone
>>>>>>> daf5b4d5
}<|MERGE_RESOLUTION|>--- conflicted
+++ resolved
@@ -33,7 +33,6 @@
 	return s3err.ErrAccessDenied
 }
 
-<<<<<<< HEAD
 //Check access for PutBucketAclHandler
 func (s3a *S3ApiServer) checkAccessForPutBucketAcl(accountId, bucket string) (*BucketMetaData, s3err.ErrorCode) {
 	bucketMetadata, errCode := s3a.bucketRegistry.GetBucketMetadata(bucket)
@@ -172,7 +171,8 @@
 
 func getObjectEntry(s3a *S3ApiServer, bucket, object string) (*filer_pb.Entry, error) {
 	return s3a.getEntry(util.Join(s3a.option.BucketsPath, bucket), object)
-=======
+}
+
 // Check Object-Read related access
 // includes:
 // - GetObjectHandler
@@ -191,5 +191,4 @@
 	}
 
 	return s3err.ErrNone
->>>>>>> daf5b4d5
 }