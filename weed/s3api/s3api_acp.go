--- conflicted
+++ resolved
@@ -257,7 +257,8 @@
 }
 
 func updateObjectEntry(s3a *S3ApiServer, bucket, object string, entry *filer_pb.Entry) error {
-	return s3a.updateEntry(util.Join(s3a.option.BucketsPath, bucket, object), entry)
+	dir, _ := filepath.Split(object)
+	return s3a.updateEntry(util.Join(s3a.option.BucketsPath, bucket, dir), entry)
 }
 
 // Check Object-Write related access
@@ -360,7 +361,6 @@
 	return s3a.getEntry(util.Join(s3a.option.BucketsPath, bucket), object)
 }
 
-<<<<<<< HEAD
 func (s3a *S3ApiServer) ExtractBucketAcp(r *http.Request) (owner string, grants []*s3.Grant, errCode s3err.ErrorCode) {
 	accountId := s3acl.GetAccountId(r)
 
@@ -378,9 +378,4 @@
 	} else {
 		return s3acl.ParseAndValidateAclHeadersOrElseDefault(r, s3a.accountManager, ownership, accountId, accountId, false)
 	}
-=======
-func updateObjectEntry(s3a *S3ApiServer, bucket, object string, entry *filer_pb.Entry) error {
-	dir, _ := filepath.Split(object)
-	return s3a.updateEntry(util.Join(s3a.option.BucketsPath, bucket, dir), entry)
->>>>>>> ebe1e39e
 }