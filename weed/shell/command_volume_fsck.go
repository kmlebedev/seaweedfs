--- conflicted
+++ resolved
@@ -44,10 +44,7 @@
 	verbose                  *bool
 	forcePurging             *bool
 	findMissingChunksInFiler *bool
-<<<<<<< HEAD
-=======
 	verifyNeedleMeta         *bool
->>>>>>> eb0f2864
 }
 
 func (c *commandVolumeFsck) Name() string {
@@ -545,10 +542,7 @@
 		err = fmt.Errorf("failed to LoadFromIdx %+v", err)
 		return
 	}
-<<<<<<< HEAD
-
-	if err = c.readFilerFileIdFile(volumeId, func(nId types.NeedleId, itemPath util.FullPath) {
-=======
+
 	voluemAddr := pb.NewServerAddressWithGrpcPort(dataNodeId, 0)
 	if err = c.readFilerFileIdFile(volumeId, func(nId types.NeedleId, itemPath util.FullPath) {
 		if *c.verifyNeedleMeta {
@@ -560,7 +554,6 @@
 			}
 		}
 
->>>>>>> eb0f2864
 		if err = db.Delete(nId); err != nil && *c.verbose {
 			fmt.Fprintf(c.writer, "failed to nm.delete %s(%+v): %+v", itemPath, nId, err)
 		}
